--- conflicted
+++ resolved
@@ -78,11 +78,7 @@
 		sAbiFlags:       strings.Join(in.SAbiFlags, " "),
 		yasmFlags:       strings.Join(in.YasmFlags, " "),
 		toolchain:       in.Toolchain,
-<<<<<<< HEAD
-		clang:           in.Clang,
 		sdclang:         in.Sdclang,
-=======
->>>>>>> 7f227b27
 		coverage:        in.Coverage,
 		tidy:            in.Tidy,
 		sAbiDump:        in.SAbiDump,
